--- conflicted
+++ resolved
@@ -20,13 +20,10 @@
   * <https://github.com/georust/geo/issues/722>
 * Add `Transform` algorithm
   * <https://github.com/georust/geo/pull/718>
-<<<<<<< HEAD
 * Add missing `Intersects` implementations
   * <https://github.com/georust/geo/pull/725>
-=======
 * Note: The MSRV when installing latest dependencies has increased to 1.55
   * <https://github.com/georust/geo/pull/726>
->>>>>>> 93e0f8e2
 
 ## 0.18.0
 
